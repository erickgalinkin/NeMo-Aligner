# Copyright (c) 2023, NVIDIA CORPORATION.  All rights reserved.
#
# Licensed under the Apache License, Version 2.0 (the "License");
# you may not use this file except in compliance with the License.
# You may obtain a copy of the License at
#
#     http://www.apache.org/licenses/LICENSE-2.0
#
# Unless required by applicable law or agreed to in writing, software
# distributed under the License is distributed on an "AS IS" BASIS,
# WITHOUT WARRANTIES OR CONDITIONS OF ANY KIND, either express or implied.
# See the License for the specific language governing permissions and
# limitations under the License.

import threading
import time
from typing import Dict

import numpy as np
import torch
from megatron.core.utils import divide
from pytriton.decorators import batch, sample
from pytriton.model_config import ModelConfig, Tensor
from pytriton.model_config.common import DynamicBatcher
from pytriton.triton import Triton, TritonConfig
from tqdm import tqdm

from nemo.collections.nlp.modules.common.megatron.utils import get_iterator_k_split
from nemo.utils import logging
from nemo_aligner.servers.constants import ServerSignal
from nemo_aligner.servers.server_callables import run_rm_or_critic_inference
from nemo_aligner.utils import parallel_state
from nemo_aligner.utils.distributed import SyncTimer, broadcast_2d_tensor
from nemo_aligner.utils.server_utils import lock_method, pad_input
from nemo_aligner.utils.train_utils import clip_gradients
from nemo_aligner.utils.utils import apply_func_to_dict

ENDPOINT_BIND_ADDRESS = "0.0.0.0"


class CriticServerTrainer:
    r"""Class that implements the critic training via PyTriton requests.
        There are 3 things the server does
            1. training
            2. inference for the critic(and maybe the reward model)
            3. saving the critic

        It starts a PyTriton server on rank 0, and rank 0 will tell other
        ranks what to do
    """

    def __init__(self, cfg, model, optimizer, scheduler, logger, ckpt_callback, gbs):
        self.lock = threading.Lock()
        self.logger = logger
        self.cfg = cfg
        self.model = model
        self.optimizer = optimizer
        self.scheduler = scheduler
        self.ckpt_callback = ckpt_callback
        self.gbs = gbs
        self.step = 0

        # server parameters
        self.combine_rm_and_critic_server = cfg.combine_rm_and_critic_server
        self.infer_fn = model.infer_rm_critic if self.combine_rm_and_critic_server else model.infer
        self.port = cfg.port
        self.max_inference_batch_size = cfg.inference_micro_batch_size * parallel_state.get_data_parallel_world_size()

        # PyTriton args
        self.infer_inputs = (
            Tensor(name="sentences", shape=(-1,), dtype=bytes, optional=True),
            Tensor(name="tokens", shape=(-1,), dtype=np.int64, optional=True),
            Tensor(name="sequence_lengths", shape=(-1,), dtype=np.int64, optional=True),
            Tensor(name="add_EOS", shape=(1,), dtype=np.bool_, optional=True),
        )
        self.infer_outputs = [
            Tensor(name="values", shape=(-1,), dtype=np.float32),
            Tensor(name="exceeded", shape=(1,), dtype=np.int32),
        ]
        if self.combine_rm_and_critic_server:
            self.infer_outputs.append(Tensor(name="rewards", shape=(-1,), dtype=np.float32))

        self.train_inputs = (
            Tensor(name="tokens", shape=(-1, -1,), dtype=np.int64, optional=False),
            Tensor(name="returns", shape=(-1, -1,), dtype=np.float32, optional=False),
            Tensor(name="prev_values", shape=(-1, -1,), dtype=np.float32, optional=False),
            Tensor(name="mask", shape=(-1, -1,), dtype=np.float32, optional=False),
        )
        self.train_outputs = (Tensor(name="loss_mean", shape=(1,), dtype=np.float32),)

        self.save_inputs = (Tensor(name="dummy_var", shape=(1,), dtype=np.int64),)
        self.save_outputs = (Tensor(name="status", shape=(1,), dtype=np.int64),)

        self.timer = SyncTimer(
            reduction="mean", sync_cuda=True, buffer_size=1, reduce_op=torch.distributed.ReduceOp.MAX
        )

    @batch
    @lock_method("self.lock")
    def server_infer(self, **inputs: np.ndarray) -> Dict[str, np.ndarray]:
        # tell other ranks to start inference
        choice = ServerSignal.FORWARD.cuda()
        torch.distributed.broadcast(choice, 0)

        print(
            "### RUNNING INFERENCE ON BATCH SIZE on step: {} batch size {}".format(
                self.step, inputs["tokens"].shape[0]
            )
        )
        start_time = time.time()
        rewards, values, exceeded = self.run_inference(inputs=inputs)
<<<<<<< HEAD
        end_time = time.time()
        print("#### INFER TOOK", end_time - start_time)

        return {
=======
        output = {
>>>>>>> 9db62d6d
            "values": values,
            "exceeded": exceeded,
        }
        if self.combine_rm_and_critic_server:
            output["rewards"] = rewards
        return output

    @sample
    @lock_method("self.lock")
    def server_save(self, **inputs: np.ndarray) -> Dict[str, np.ndarray]:
        # tell other ranks to start inference
        choice = ServerSignal.SAVE.cuda()
        torch.distributed.broadcast(choice, 0)
        self.save()
        return {"status": np.array((0,), dtype=np.int32)}

    @sample
    @lock_method("self.lock")
    def server_train(self, **inputs: np.ndarray) -> Dict[str, np.ndarray]:
        tokens = inputs.pop("tokens", None)
        returns = inputs.pop("returns", None)
        prev_values = inputs.pop("prev_values", None)
        mask = inputs.pop("mask", None)

        # we should pad to GBS
        tokens, extra_tokens = pad_input(tokens, self.gbs)
        returns, extra_returns = pad_input(returns, self.gbs)
        prev_values, extra_values = pad_input(prev_values, self.gbs)

        # have to set the pad value to 0, so the masked mean in the loss will
        # have no effect for the padded batch
        mask, extra_mask = pad_input(mask, self.gbs, pad_value=0)

        assert extra_tokens == extra_returns == extra_values == extra_mask

        batch = {
            "tokens": tokens,
            "returns": returns,
            "prev_values": prev_values,
            "mask": mask,
        }

        batch = apply_func_to_dict(torch.tensor, batch)

        choice = ServerSignal.TRAIN.cuda()
        torch.distributed.broadcast(choice, 0)

        loss_mean = self.run_training(**batch)
        return {"loss_mean": np.array((loss_mean,))}

    def run_server(self):
        if torch.distributed.get_rank() == 0:
            triton_config = TritonConfig(
                allow_http=True,
                allow_grpc=False,
                allow_metrics=False,
                http_address=ENDPOINT_BIND_ADDRESS,
                http_port=self.port,
            )
            dynamic_batcher = DynamicBatcher(max_queue_delay_microseconds=2000)
            infer_model_config = ModelConfig(
                batching=True, max_batch_size=self.max_inference_batch_size, batcher=dynamic_batcher
            )
            # the model will split the train batch by itself
            train_model_config = ModelConfig(batching=False, max_batch_size=0, batcher=None)
            save_model_config = ModelConfig(batching=False, max_batch_size=0, batcher=None)

            with Triton(config=triton_config) as triton:
                triton.bind(
                    model_name="critic_infer",
                    infer_func=self.server_infer,
                    inputs=self.infer_inputs,
                    outputs=self.infer_outputs,
                    config=infer_model_config,
                )
                triton.bind(
                    model_name="critic_train",
                    infer_func=self.server_train,
                    inputs=self.train_inputs,
                    outputs=self.train_outputs,
                    config=train_model_config,
                )
                triton.bind(
                    model_name="critic_save",
                    infer_func=self.server_save,
                    inputs=self.save_inputs,
                    outputs=self.save_outputs,
                    config=save_model_config,
                )
                triton.serve()

        else:
            self.run_subscriber_loop()

    def run_subscriber_loop(self):
        while True:
            command = ServerSignal.INVALID.cuda()
            torch.distributed.broadcast(command, 0)
            op = command.item()

            if op == ServerSignal.FORWARD:
                self.run_inference()
            elif op == ServerSignal.TRAIN:
                self.run_training()
            elif op == ServerSignal.SAVE:
                self.save()
            else:
                raise RuntimeError(f"Invalid operation: {op}")

    @torch.no_grad()
    def run_inference(self, inputs=None):
        """only rank 0 has valid data
        """
        self.model.prepare_for_inference()

        if torch.distributed.get_rank() == 0:
            outputs = run_rm_or_critic_inference(self.infer_fn, inputs=inputs)

            if self.combine_rm_and_critic_server:
                rewards, values, exceeded = outputs
            else:
                values, exceeded = outputs
                rewards = None
        else:
            self.infer_fn()
            rewards, values, exceeded = None, None, None

        self.model.finish_inference()
        torch.distributed.barrier()

        return rewards, values, exceeded

    def run_training(self, tokens=None, returns=None, prev_values=None, mask=None):
        """assume that the batch is already padded
        """
        # broadcast to every rank and then split out the tensor after
        batch = {
            "tokens": tokens,
            "returns": returns,
            "prev_values": prev_values,
            "mask": mask,
        }

        start_time = time.time()

        batch["tokens"] = broadcast_2d_tensor(batch["tokens"], src=0, group=None, dtype=torch.int64)
        batch["returns"] = broadcast_2d_tensor(batch["returns"], src=0, group=None, dtype=torch.float32)
        batch["prev_values"] = broadcast_2d_tensor(batch["prev_values"], src=0, group=None, dtype=torch.float32)
        batch["mask"] = broadcast_2d_tensor(batch["mask"], src=0, group=None, dtype=torch.float32)
        input_size = batch["tokens"].size(0)

        end_time = time.time()
        print("#### BROADCAST TRAIN TENSORS", end_time - start_time)

        start_time = time.time()

        self.model.prepare_for_training()

        end_time = time.time()
        print("#### PREPARE FOR TRAINING", end_time - start_time)

        num_gbs = divide(input_size, self.gbs)

        # split the input into global batches
        gbs_iterator = get_iterator_k_split(batch, num_gbs)

        global_pbar = tqdm(gbs_iterator, total=num_gbs, leave=True, desc="Training steps")

        for gbs in global_pbar:
            # get the batch we need to process for DP
            dp_batch = list(get_iterator_k_split(gbs, parallel_state.get_data_parallel_world_size()))[
                parallel_state.get_data_parallel_rank()
            ]

            self.model.prepare_for_training_step()
            self.optimizer.zero_grad()

            self.timer.start("train_step_time")
            loss_mean, metrics = self.model.get_loss_and_metrics(dp_batch, forward_only=False)
            self.timer.stop("train_step_time")
            train_step_time = self.timer.get("train_step_time")
            metrics["step_time"] = train_step_time

            self.model.finish_training_step()

            grad_norm = clip_gradients(self.model, self.cfg.gradient_clip_val)
            grad_norm = grad_norm.item() if torch.is_tensor(grad_norm) else grad_norm
            lr = self.optimizer.param_groups[0]["lr"]

            self.optimizer.step()
            self.scheduler.step()

            if grad_norm is not None:
                metrics["grad_norm"] = grad_norm

            metrics.update({"lr": lr, "loss": loss_mean})

            self.logger.log_metrics(
                metrics, step=self.step, prefix="train/",
            )
            global_pbar.set_postfix(metrics)

            self.step += 1

        self.model.finish_training()

        start_time = time.time()

        torch.cuda.synchronize()
        torch.distributed.barrier()

        end_time = time.time()
        print("#### SYNC", end_time - start_time)

        return loss_mean

    def save(self, extra_candidates=None, is_train_end=False, save_top_only=False):
        """PTL based save"""
        # when using adam offloading, need to load back the adam states
        # so need to call prepare for training
        self.model.prepare_for_training()
        torch.cuda.synchronize()
        torch.distributed.barrier()

        if extra_candidates is None:
            extra_candidates = {}

        monitor_candidates = {k: torch.tensor(v, dtype=torch.int32) for k, v in self.state_dict().items()}
        monitor_candidates.update(extra_candidates)

        logging.info(f"saving checkpoint at step {self.step}")
        self.ckpt_callback.custom_save(
            monitor_candidates=monitor_candidates, is_train_end=is_train_end, save_top_only=save_top_only
        )

        # make sure everyone is done saving
        torch.distributed.barrier()
        self.model.finish_training()

    def state_dict(self):
        return {
            "step": self.step,
        }

    def load_state_dict(self, state_dict):
        self.step = state_dict["step"]

        loaded_values = [self.step]

        # make sure everyone loaded the same checkpoint as rank 0
        to_broadcast = torch.tensor(loaded_values, dtype=torch.float32, device=torch.cuda.current_device())
        torch.distributed.broadcast(to_broadcast, 0)
        assert loaded_values == to_broadcast.tolist()<|MERGE_RESOLUTION|>--- conflicted
+++ resolved
@@ -109,14 +109,10 @@
         )
         start_time = time.time()
         rewards, values, exceeded = self.run_inference(inputs=inputs)
-<<<<<<< HEAD
         end_time = time.time()
         print("#### INFER TOOK", end_time - start_time)
 
         return {
-=======
-        output = {
->>>>>>> 9db62d6d
             "values": values,
             "exceeded": exceeded,
         }
