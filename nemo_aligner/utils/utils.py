--- conflicted
+++ resolved
@@ -278,15 +278,6 @@
     lengths = torch.as_tensor([item["length"] for item in data_batch])
     batch_max_length = lengths.max()
 
-<<<<<<< HEAD
-=======
-    # pad each sequence to len(prompt) + response token length
-    # texts = [
-    #    torch.cat([seq, torch.full((batch_max_length + response_token_length - len(seq),), eos_id, dtype=seq.dtype)])
-    #    for seq in texts
-    # ]
-    # texts = torch.stack(texts)
->>>>>>> 55798a62
     texts = batch_pad_to_fixed_len(texts, batch_max_length + response_token_length, eos_id)
 
     # NOTE: the attention mask is 1x1xSxS, which will broadcast on the batch dimension
